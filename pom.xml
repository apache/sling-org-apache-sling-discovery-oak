--- conflicted
+++ resolved
@@ -28,29 +28,17 @@
     </parent>
 
     <artifactId>org.apache.sling.discovery.oak</artifactId>
-<<<<<<< HEAD
-    <packaging>bundle</packaging>
     <version>1.2.39-SNAPSHOT</version>
-=======
-    <version>1.2.37-SNAPSHOT</version>
->>>>>>> fa54afc2
 
     <name>Apache Sling Oak-Based Discovery Service</name>
     <description>Implementation of Apache Sling Discovery based on Jackrabbit Oak using its discovery-lite descriptor for in-cluster view detection and a TopologyView through HTTP POST heartbeats announcing sub-topologies to each other.</description>
 
     <properties>
-<<<<<<< HEAD
-      <jackrabbit.version>2.12.2</jackrabbit.version>
-      <oak.version>1.4.4</oak.version>
-      <!-- by default Slow tests are excluded - use -PincludeSlowTests to include them -->
-      <sling.excluded.surefire.groups>org.apache.sling.commons.testing.junit.categories.Slow</sling.excluded.surefire.groups>
-      <sling.java.version>8</sling.java.version>
-=======
+        <sling.java.version>8</sling.java.version>
         <jackrabbit.version>2.14.3</jackrabbit.version>
         <oak.version>1.4.4</oak.version>
         <!-- by default Slow tests are excluded - use -PincludeSlowTests to include them -->
         <sling.excluded.surefire.groups>org.apache.sling.commons.testing.junit.categories.Slow</sling.excluded.surefire.groups>
->>>>>>> fa54afc2
     </properties>
 
     <scm>
