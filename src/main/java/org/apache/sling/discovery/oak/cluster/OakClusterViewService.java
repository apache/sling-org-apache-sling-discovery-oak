/*
 * Licensed to the Apache Software Foundation (ASF) under one
 * or more contributor license agreements.  See the NOTICE file
 * distributed with this work for additional information
 * regarding copyright ownership.  The ASF licenses this file
 * to you under the Apache License, Version 2.0 (the
 * "License"); you may not use this file except in compliance
 * with the License.  You may obtain a copy of the License at
 *
 *   http://www.apache.org/licenses/LICENSE-2.0
 *
 * Unless required by applicable law or agreed to in writing,
 * software distributed under the License is distributed on an
 * "AS IS" BASIS, WITHOUT WARRANTIES OR CONDITIONS OF ANY
 * KIND, either express or implied.  See the License for the
 * specific language governing permissions and limitations
 * under the License.
 */
package org.apache.sling.discovery.oak.cluster;

import java.util.Arrays;
import java.util.Calendar;
import java.util.Collections;
import java.util.Comparator;
import java.util.HashMap;
import java.util.HashSet;
import java.util.Iterator;
import java.util.LinkedList;
import java.util.List;
import java.util.Map;
import java.util.Set;
import java.util.UUID;
import java.util.stream.Collectors;

import org.apache.sling.api.resource.LoginException;
import org.apache.sling.api.resource.ModifiableValueMap;
import org.apache.sling.api.resource.PersistenceException;
import org.apache.sling.api.resource.Resource;
import org.apache.sling.api.resource.ResourceResolver;
import org.apache.sling.api.resource.ResourceResolverFactory;
import org.apache.sling.api.resource.ValueMap;
import org.apache.sling.discovery.InstanceDescription;
import org.apache.sling.discovery.base.commons.ClusterViewService;
import org.apache.sling.discovery.base.commons.UndefinedClusterViewException;
import org.apache.sling.discovery.base.commons.UndefinedClusterViewException.Reason;
import org.apache.sling.discovery.commons.providers.DefaultInstanceDescription;
import org.apache.sling.discovery.commons.providers.spi.LocalClusterView;
import org.apache.sling.discovery.commons.providers.spi.base.DiscoveryLiteDescriptor;
import org.apache.sling.discovery.commons.providers.spi.base.IdMapService;
import org.apache.sling.discovery.commons.providers.util.LogSilencer;
import org.apache.sling.discovery.commons.providers.util.ResourceHelper;
import org.apache.sling.discovery.oak.Config;
import org.apache.sling.settings.SlingSettingsService;
import org.osgi.service.component.annotations.Activate;
import org.osgi.service.component.annotations.Component;
import org.osgi.service.component.annotations.Reference;
import org.slf4j.Logger;
import org.slf4j.LoggerFactory;

/**
 * Oak-based implementation of the ClusterViewService interface.
 */
@Component (service = ClusterViewService.class)
public class OakClusterViewService implements ClusterViewService {
    
    private static final String PROPERTY_CLUSTER_ID = "clusterId";
    private static final String PROPERTY_CLUSTER_ID_DEFINED_AT = "clusterIdDefinedAt";
    private static final String PROPERTY_CLUSTER_ID_DEFINED_BY = "clusterIdDefinedBy";

    private final Logger logger = LoggerFactory.getLogger(this.getClass());

    @Reference
    private SlingSettingsService settingsService;

    @Reference
    private ResourceResolverFactory resourceResolverFactory;

    @Reference
    private Config config;

    @Reference
    private IdMapService idMapService;

    /** the last sequence number read from the oak discovery-lite descriptor **/
    private long lastSeqNum = -1;

    /** the lowest sequence number this class has handled (returned in asClusterView()) successfully */
    private long lowestSeqNum = -1;

    /** timeout (in millis since 1970) while partially started instances are suppressed */
    private long partialStartupSuppressingTimeout = 0;

    /**
     * Keeps track of which id existed in the local cluster - to avoid suppressing those.
     * Note that discovery clusters aren't usually terribly big - so this map shouldn't grow too large ever.
     **/
    private Map<Integer,InstanceInfo> seenLocalInstances = new HashMap<>();

    private final LogSilencer logSilencer = new LogSilencer(logger);

    public static OakClusterViewService testConstructor(SlingSettingsService settingsService,
            ResourceResolverFactory resourceResolverFactory,
            IdMapService idMapService,
            Config config) {
        OakClusterViewService service = new OakClusterViewService();
        service.settingsService = settingsService;
        service.resourceResolverFactory = resourceResolverFactory;
        service.config = config;
        service.idMapService = idMapService;
        service.activate();
        return service;
    }

    @Activate
    public void activate() {
        final String suppressPartiallyStartedInstances = config == null ? "unknown" : String.valueOf(config.getSuppressPartiallyStartedInstances());
        logger.info("activate: suppressPartiallyStartedInstances = " + suppressPartiallyStartedInstances);
    }

    @Override
    public String getSlingId() {
    	if (settingsService==null) {
    		return null;
    	}
        return settingsService.getSlingId();
    }

    protected ResourceResolver getResourceResolver() throws LoginException {
        return resourceResolverFactory.getServiceResourceResolver(null);
    }

    @Override
    public LocalClusterView getLocalClusterView() throws UndefinedClusterViewException {
        logger.trace("getLocalClusterView: start");
        ResourceResolver resourceResolver = null;
        try {
            DiscoveryLiteDescriptor descriptor = null;
            try{
                resourceResolver = getResourceResolver();
                descriptor = DiscoveryLiteDescriptor.getDescriptorFrom(resourceResolver);
            } catch (Exception e) {
                // SLING-10204 : log less noisy as this can legitimately happen
                logger.warn("getLocalClusterView: got Exception (enable debug logging to see stacktrace) : " + e);
                logger.debug("getLocalClusterView: Exception stacktrace", e);
                throw new UndefinedClusterViewException(Reason.REPOSITORY_EXCEPTION, "Exception while processing descriptor: "+e);
            }
            if (lastSeqNum!=descriptor.getSeqNum()) {
                logger.info("getLocalClusterView: sequence number change detected - clearing idmap cache");
                idMapService.clearCache();
                lastSeqNum = descriptor.getSeqNum();
            }
            return asClusterView(descriptor, resourceResolver);
        } catch (UndefinedClusterViewException e) {
            logger.info("getLocalClusterView: undefined clusterView: "+e.getReason()+" - "+e.getMessage());
            throw e;
        } catch (Exception e) {
            logger.error("getLocalClusterView: repository exception: "+e, e);
            throw new UndefinedClusterViewException(Reason.REPOSITORY_EXCEPTION, "Exception while processing descriptor: "+e);
        } finally {
            logger.trace("getLocalClusterView: end");
            if (resourceResolver!=null) {
                resourceResolver.close();
            }
        }
    }

    private boolean isSyncTokenEnabled() {
        return config != null && config.getSyncTokenEnabled();
    }

    private boolean isPartialSuppressionEnabled() {
        return config != null && config.getSuppressPartiallyStartedInstances();
    }

    private LocalClusterView asClusterView(DiscoveryLiteDescriptor descriptor, ResourceResolver resourceResolver) throws Exception {
        if (descriptor == null) {
            throw new IllegalArgumentException("descriptor must not be null");
        }
        if (resourceResolver==null) {
            throw new IllegalArgumentException("resourceResolver must not be null");
        }
        logger.trace("asClusterView: start");
        String clusterViewId = descriptor.getViewId();
        if (clusterViewId == null || clusterViewId.length() == 0) {
            logger.trace("asClusterView: no clusterId provided by discovery-lite descriptor - reading from repo.");
            clusterViewId = readOrDefineClusterId(resourceResolver);
        }
        final long seqNum = descriptor.getSeqNum();
        String localClusterSyncTokenId = /*descriptor.getViewId()+"_"+*/String.valueOf(seqNum);
        if (!descriptor.isFinal()) {
            throw new UndefinedClusterViewException(Reason.NO_ESTABLISHED_VIEW, "descriptor is not yet final: "+descriptor);
        }
        LocalClusterView cluster = new LocalClusterView(clusterViewId, localClusterSyncTokenId);
        int me = descriptor.getMyId();
        int[] activeIds = descriptor.getActiveIds();
        if (activeIds==null || activeIds.length==0) {
            throw new UndefinedClusterViewException(Reason.NO_ESTABLISHED_VIEW, "Descriptor contained no active ids: "+descriptor.getDescriptorStr());
        }
<<<<<<< HEAD

        final List<Integer> activeIdsList = Arrays.stream( activeIds ).boxed().collect( Collectors.toList() );
=======
        // convert int[] to List<Integer>
        //TODO: could use Guava's Ints class here..
        List<Integer> activeIdsList = new LinkedList<>();
        for (Integer integer : activeIds) {
            activeIdsList.add(integer);
        }
>>>>>>> fa54afc2

        // step 1: sort activeIds by their leaderElectionId
        //   serves two purposes: pos[0] is then leader
        //   and the rest are properly sorted within the cluster

        final ClusterReader reader = new ClusterReader(resourceResolver, config, idMapService, seenLocalInstances);
        final Map<Integer,InstanceInfo> regularInstances = new HashMap<>();
        final Set<Integer> partiallyStartedClusterNodeIds = new HashSet<>();
        boolean suppressionEnabled = isSyncTokenEnabled() && isPartialSuppressionEnabled();

        final InstanceReadResult myInstanceResult = reader.readInstance(me, false);
        final InstanceInfo myInstance = myInstanceResult.getInstanceInfo();
        if (myInstance == null) {
            throw new UndefinedClusterViewException(Reason.NO_ESTABLISHED_VIEW, myInstanceResult.getErrorMsg());
        }

        if (partialStartupSuppressingTimeout > 0
                && partialStartupSuppressingTimeout < System.currentTimeMillis()) {
            // if partial suppression timeout is set and it has passed, then don't suppress
            suppressionEnabled = false;
        }

        if (suppressionEnabled && myInstance.isSyncTokenNewerOrEqual(lowestSeqNum)) {
            // that means that the local instance did store a synctoken ever
            // so it did successfully once go through the syncTokenService
            //
            // as a result we can now start suppressing
        } else {
            // otherwise even the local instance hasn't done a full join ever,
            // so we shouldn't do any suppression just yet
            suppressionEnabled = false;
        }

        // categorize the activeIds into
        // - partiallyStarted : added to partiallyStartedClusterNodeIds
        // - fully started    : added to fullyStartedInstances
        for (Integer id : activeIdsList) {
<<<<<<< HEAD
            if (id == me) {
                regularInstances.put(me, myInstance);
=======
            String slingId = idMapService.toSlingId(id, resourceResolver);
            if (slingId == null) {
                idMapService.clearCache();
                if (partialStartupDetector.suppressMissingIdMap(id)) {
                    continue;
                } else {
                    throw new UndefinedClusterViewException(Reason.NO_ESTABLISHED_VIEW, "no slingId mapped for clusterNodeId="+id);
                }
            }
            if (partialStartupDetector.suppressMissingSyncToken(id, slingId)) {
>>>>>>> fa54afc2
                continue;
            }
            InstanceReadResult readResult = reader.readInstance(id, suppressionEnabled);
            InstanceInfo instanceInfo = readResult.getInstanceInfo();
            if (instanceInfo == null && !suppressionEnabled) {
                // retry with a fresh idmap
                idMapService.clearCache();
                readResult = reader.readInstance(id, suppressionEnabled);
                instanceInfo = readResult.getInstanceInfo();
            }
            if (instanceInfo == null) {
                if (suppressionEnabled) {
                    // then suppress this instance by not adding it to the resultingInstances map
                    partiallyStartedClusterNodeIds.add(id);
                } else {
<<<<<<< HEAD
                    throw new UndefinedClusterViewException(Reason.NO_ESTABLISHED_VIEW, readResult.getErrorMsg());
=======
                    // then at this stage the clusterView is not yet established
                    // in a few moments it will but at this point not.
                    // so falling back to treating this as NO_ESTABLISHED_VIEW
                    // and with the heartbeat interval this situation will
                    // resolve itself upon one of the next pings
                    throw new UndefinedClusterViewException(Reason.NO_ESTABLISHED_VIEW, "no leaderElectionId available yet for slingId="+slingId);
>>>>>>> fa54afc2
                }
            } else {
                regularInstances.put(id, instanceInfo);
            }
        }

        if (!partiallyStartedClusterNodeIds.isEmpty()) {
            logSilencer.infoOrDebug("asClusterView : partial instances : " + partiallyStartedClusterNodeIds);
            activeIdsList.removeAll(partiallyStartedClusterNodeIds);
        }

        final List<Integer> sortedIds = leaderElectionSort(regularInstances);

        if (sortedIds.size() != activeIdsList.size()) {
            logger.error("asClusterView : list size mismatch : sorted = " + sortedIds.size()
                + ", active = " + activeIdsList.size() + " (partial = " + partiallyStartedClusterNodeIds.size() + ")");
        }

        boolean seenAllSyncTokens = true;
        for(int i=0; i<sortedIds.size(); i++) {
            int id = sortedIds.get(i);
            boolean isLeader = i==0; // thx to sorting above [0] is leader indeed
            boolean isOwn = id==me;
            InstanceInfo in = regularInstances.get(id);
            String slingId = in == null ? null : in.getSlingId();
            if (slingId == null) {
                idMapService.clearCache();
                logger.info("asClusterView: cannot resolve oak-clusterNodeId {} to a slingId", id);
                throw new Exception("Cannot resolve oak-clusterNodeId "+id+" to a slingId");
            }
            if (!in.isSyncTokenNewerOrEqual(seqNum)) {
                logSilencer.infoOrDebug("Not seen syncToken (" + seqNum + ") of this instance yet : " + in);
                seenAllSyncTokens = false;
            }
            Map<String, String> properties = readProperties(slingId, resourceResolver);
            // create a new instance (adds itself to the cluster in the constructor)
            new DefaultInstanceDescription(cluster, isLeader, isOwn, slingId, properties);
        }
        if (!partiallyStartedClusterNodeIds.isEmpty()) {
            logSilencer.infoOrDebug("asClusterView: partially started instance nearby - clearing idmap cache");
            idMapService.clearCache();
        } else if (!seenAllSyncTokens) {
            logSilencer.infoOrDebug("asClusterView: not seen all syncTokens yet - clearing idmap cache");
            idMapService.clearCache();
        }
        if (!partiallyStartedClusterNodeIds.isEmpty()) {
            logSilencer.infoOrDebug("asClusterView : adding as partially started slingIds: clusterNodeIds = " +
                        partiallyStartedClusterNodeIds);
            cluster.setPartiallyStartedClusterNodeIds(partiallyStartedClusterNodeIds);
        } else {
            logSilencer.reset();
        }

        logger.trace("asClusterView: returning {}", cluster);
        InstanceDescription local = cluster.getLocalInstance();
        if (local == null) {
            logger.info("getClusterView: the local instance ("+getSlingId()+") is currently not included in the existing established view! "
                    + "This is normal at startup. At other times is pseudo-network-partitioning is an indicator for repository/network-delays or clocks-out-of-sync (SLING-3432). "
                    + "(increasing the heartbeatTimeout can help as a workaround too) "
                    + "The local instance will stay in TOPOLOGY_CHANGING or pre _INIT mode until a new vote was successful.");
            throw new UndefinedClusterViewException(Reason.ISOLATED_FROM_TOPOLOGY,
                    "established view does not include local instance - isolated");
        }
        if (lowestSeqNum == -1) {
            // this starts partialStartup suppression (if all other conditions met)
            lowestSeqNum = seqNum;
        }
        // now remember those regularInstances in the seenLocalInstances map
        // but before we do that, lets do some paranoia checks (useful for tests to fail)
        for (InstanceInfo aSeenInstance : seenLocalInstances.values()) {
            InstanceInfo r = regularInstances.get(aSeenInstance.getClusterNodeId());
            if (r != null) {
                continue;
            }
            final int clusterNodeId = aSeenInstance.getClusterNodeId();
            if (!activeIdsList.contains(clusterNodeId)) {
                // ok, then this one is no longer active, perfect.
                continue;
            }
            logger.error("asClusterView : an instance is unexpectedly no longer part of the view : " + aSeenInstance);
        }
        this.seenLocalInstances = regularInstances;
        if (partiallyStartedClusterNodeIds.isEmpty()) {
            // success without suppressing -> reset the timeout
            partialStartupSuppressingTimeout = 0;
        } else {
            // success with suppressing -> set the timeout (if not already set)
            if (partialStartupSuppressingTimeout == 0) {
                final long suppressionTimeoutSeconds = config.getSuppressionTimeoutSeconds();
                if (suppressionTimeoutSeconds <= 0) {
                    partialStartupSuppressingTimeout = 0;
                } else {
                    partialStartupSuppressingTimeout = System.currentTimeMillis()
                            + (suppressionTimeoutSeconds * 1000);
                }
            }
        }
        return cluster;
    }

    private List<Integer> leaderElectionSort(Map<Integer, InstanceInfo> resultingInstances) {
        final Map<Integer, String> leaderElectionIds = new HashMap<>();
        for (InstanceInfo i : resultingInstances.values()) {
            leaderElectionIds.put(i.getClusterNodeId(), i.getLeaderElectionId());
        }
        List<Integer> sortedIds = new LinkedList<>(resultingInstances.keySet());
        leaderElectionSort(sortedIds, leaderElectionIds);
        return sortedIds;
    }

    private void leaderElectionSort(List<Integer> activeIdsList, final Map<Integer, String> leaderElectionIds) {
        final Comparator<Integer> comparator;
        if (config.isInvertLeaderElectionPrefixOrder()) {
            // SLING-7830 : inverted leaderElectionPrefix sorting
            comparator = new Comparator<Integer>() {
                
                private long prefixOf(String leaderElectionId) {
                    final int underScore = leaderElectionId.indexOf("_");
                    if (underScore == -1) {
                        return -1;
                    }
                    final String prefixStr = leaderElectionId.substring(0, underScore);
                    try{
                        return Long.parseLong(prefixStr);
                    } catch(Exception e) {
                        return -1;
                    }
                }

                @Override
                public int compare(Integer arg0, Integer arg1) {
                    // 'inverted sorting' means that the prefix is ordered descending
                    // while the remainder is ordered ascending
                    final String leaderElectionId0 = leaderElectionIds.get(arg0);
                    final String leaderElectionId1 = leaderElectionIds.get(arg1);
                    // so first step is to order the part before '_', eg the '1' in
                    // 1_0000001534409616936_374019fc-68bd-4c8d-a4cf-8ee8b07c63bc
                    final long prefix0 = prefixOf(leaderElectionId0);
                    final long prefix1 = prefixOf(leaderElectionId1);
                    // if a prefix is -1 (due to eg wrong formatting) it automatically
                    // ends up at the end
                    if (prefix0 == prefix1) {
                        // if they are the same, order the classic way
                        // note that when they are both '-1' that can be one of the following
                        // -1_0000001534409616936_374019fc-68bd-4c8d-a4cf-8ee8b07c63bc
                        // _0000001534409616936_374019fc-68bd-4c8d-a4cf-8ee8b07c63bc
                        // notALong_0000001534409616936_374019fc-68bd-4c8d-a4cf-8ee8b07c63bc
                        // so all of the above three get compared the classic way
                        return leaderElectionId0
                                .compareTo(leaderElectionId1);
                    } else {
                        // inverted order comparison:
                        return Long.valueOf(prefix1).compareTo(prefix0);
                    }
                }

            };
        } else {
            comparator = new Comparator<Integer>() {
    
                @Override
                public int compare(Integer arg0, Integer arg1) {
                    return leaderElectionIds.get(arg0)
                            .compareTo(leaderElectionIds.get(arg1));
                }
            };
        }
        Collections.sort(activeIdsList, comparator);
    }

    /**
     * oak's discovery-lite can opt to not provide a clusterViewId eg in the
     * single-VM case. (for clusters discovery-lite normally defines the
     * clusterViewId, as it is the one responsible for defining the membership
     * too) Thus if we're not getting an id here we have to define one here. (we
     * can typically assume that this corresponds to a singleVM case, but that's
     * not a 100% requirement). This id must be stored to ensure the contract
     * that the clusterId is stable across restarts. For that, the id is stored
     * under /var/discovery/oak (and to account for odd/edgy cases we'll do a
     * retry when storing the id, in case we'd run into conflicts, even though
     * they should not occur in singleVM cases)
     * 
     * @param resourceResolver the ResourceResolver with which to read or write
     * the clusterId properties under /var/discovery/oak
     * @return the clusterId to be used - either the one read or defined
     * at /var/discovery/oak - or the slingId in case of non-fixable exceptions
     * @throws PersistenceException when /var/discovery/oak could not be
     * accessed or auto-created
     */
    private String readOrDefineClusterId(ResourceResolver resourceResolver) throws PersistenceException {
        //TODO: if Config gets a specific, public getDiscoveryResourcePath, this can be simplified:
        final String clusterInstancesPath = config.getClusterInstancesPath();
        final String discoveryResourcePath = clusterInstancesPath.substring(0, 
                clusterInstancesPath.lastIndexOf("/", clusterInstancesPath.length()-2));
        final int MAX_RETRIES = 5;
        for(int retryCnt=0; retryCnt<MAX_RETRIES; retryCnt++) {
            Resource varDiscoveryOak = resourceResolver.getResource(discoveryResourcePath);
            if (varDiscoveryOak == null) {
                varDiscoveryOak = ResourceHelper.getOrCreateResource(resourceResolver, discoveryResourcePath);
            }
            if (varDiscoveryOak == null) {
                logger.error("readOrDefinedClusterId: Could not create: "+discoveryResourcePath);
                throw new RuntimeException("could not create " + discoveryResourcePath);
            }
            ModifiableValueMap props = varDiscoveryOak.adaptTo(ModifiableValueMap.class);
            if (props == null) {
                logger.error("readOrDefineClusterId: Could not adaptTo ModifiableValueMap: "+varDiscoveryOak);
                throw new RuntimeException("could not adaptTo ModifiableValueMap: " + varDiscoveryOak);
            }
            Object clusterIdObj = props.get(PROPERTY_CLUSTER_ID);
            String clusterId = (clusterIdObj == null) ? null : String.valueOf(clusterIdObj);
            if (clusterId != null && clusterId.length() > 0) {
                logger.trace("readOrDefineClusterId: read clusterId from repo as {}", clusterId);
                return clusterId;
            }

            // must now define a new clusterId and store it under /var/discovery/oak
            final String newClusterId = UUID.randomUUID().toString();
            props.put(PROPERTY_CLUSTER_ID, newClusterId);
            props.put(PROPERTY_CLUSTER_ID_DEFINED_BY, getSlingId());
            props.put(PROPERTY_CLUSTER_ID_DEFINED_AT, Calendar.getInstance());
            try {
                logger.info("readOrDefineClusterId: storing new clusterId as " + newClusterId);
                resourceResolver.commit();
                return newClusterId;
            } catch (PersistenceException e) {
                logger.warn("readOrDefineClusterId: could not persist clusterId "
                        + "(retrying in 1 sec max " + (MAX_RETRIES - retryCnt - 1) + " more times: " + e, e);
                try {
                    Thread.sleep(1000);
                } catch (InterruptedException e1) {
                    logger.warn("readOrDefineClusterId: got interrupted: "+e1, e1);
                }
                logger.info("readOrDefineClusterId: retrying now.");
            }
        }
        throw new RuntimeException("failed to write new clusterId (see log file earlier for more details)");
    }

    private Map<String, String> readProperties(String slingId, ResourceResolver resourceResolver) {
        Resource res = resourceResolver.getResource(config.getClusterInstancesPath() + "/" + slingId);
        final Map<String, String> props = new HashMap<>();
        if (res != null) {
            final Resource propertiesChild = res.getChild("properties");
            if (propertiesChild != null) {
                final ValueMap properties = propertiesChild.adaptTo(ValueMap.class);
                if (properties != null) {
                    for (Iterator<String> it = properties.keySet().iterator(); it
                            .hasNext();) {
                        String key = it.next();
                        if (!key.equals("jcr:primaryType")) {
                            props.put(key, properties.get(key, String.class));
                        }
                    }
                }
            }
        }
        return props;
    }

}<|MERGE_RESOLUTION|>--- conflicted
+++ resolved
@@ -196,17 +196,8 @@
         if (activeIds==null || activeIds.length==0) {
             throw new UndefinedClusterViewException(Reason.NO_ESTABLISHED_VIEW, "Descriptor contained no active ids: "+descriptor.getDescriptorStr());
         }
-<<<<<<< HEAD
 
         final List<Integer> activeIdsList = Arrays.stream( activeIds ).boxed().collect( Collectors.toList() );
-=======
-        // convert int[] to List<Integer>
-        //TODO: could use Guava's Ints class here..
-        List<Integer> activeIdsList = new LinkedList<>();
-        for (Integer integer : activeIds) {
-            activeIdsList.add(integer);
-        }
->>>>>>> fa54afc2
 
         // step 1: sort activeIds by their leaderElectionId
         //   serves two purposes: pos[0] is then leader
@@ -244,21 +235,8 @@
         // - partiallyStarted : added to partiallyStartedClusterNodeIds
         // - fully started    : added to fullyStartedInstances
         for (Integer id : activeIdsList) {
-<<<<<<< HEAD
             if (id == me) {
                 regularInstances.put(me, myInstance);
-=======
-            String slingId = idMapService.toSlingId(id, resourceResolver);
-            if (slingId == null) {
-                idMapService.clearCache();
-                if (partialStartupDetector.suppressMissingIdMap(id)) {
-                    continue;
-                } else {
-                    throw new UndefinedClusterViewException(Reason.NO_ESTABLISHED_VIEW, "no slingId mapped for clusterNodeId="+id);
-                }
-            }
-            if (partialStartupDetector.suppressMissingSyncToken(id, slingId)) {
->>>>>>> fa54afc2
                 continue;
             }
             InstanceReadResult readResult = reader.readInstance(id, suppressionEnabled);
@@ -274,16 +252,7 @@
                     // then suppress this instance by not adding it to the resultingInstances map
                     partiallyStartedClusterNodeIds.add(id);
                 } else {
-<<<<<<< HEAD
                     throw new UndefinedClusterViewException(Reason.NO_ESTABLISHED_VIEW, readResult.getErrorMsg());
-=======
-                    // then at this stage the clusterView is not yet established
-                    // in a few moments it will but at this point not.
-                    // so falling back to treating this as NO_ESTABLISHED_VIEW
-                    // and with the heartbeat interval this situation will
-                    // resolve itself upon one of the next pings
-                    throw new UndefinedClusterViewException(Reason.NO_ESTABLISHED_VIEW, "no leaderElectionId available yet for slingId="+slingId);
->>>>>>> fa54afc2
                 }
             } else {
                 regularInstances.put(id, instanceInfo);
